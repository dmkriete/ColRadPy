import numpy as np

def solve_matrix_exponential(matrix,td_n0,td_t):
    """This definition will solve a 4 dimensional matrix using the matrix expoentiaiation method
       

       R. LeVeque, Finite Difference Methods for Ordinary and Par-
       tial Differential Equations: Steady-State and Time-Dependent
       Problems (Classics in Applied Mathematics Classics in Applied
       Mathemat), Society for Industrial and Applied Mathematics,
       Philadelphia, PA, USA, 2007.



    Args:
      :param matrix: The 4d matrix to be solved
      :type matrix: 4d matrix x,y,temp,dens

      :param td_n0: The initial fractional populations
      :type td_n0: float array

      :param td_t: array of times for the solution
      :type metas: float array


    Returns:
      This returns three arrays the time dependent populations, eigenvals and eigenvectors

    """
    
    eigenvals, eigenvectors = np.linalg.eig(matrix.transpose(2,3,0,1))
    v0 = np.dot(np.linalg.inv(eigenvectors),td_n0)
    vt = v0[:,:,:,None]*np.exp(eigenvals[:,:,:,None]*td_t)
    td_pop = np.einsum('klij,kljt->itkl', eigenvectors, vt)

    eigenvals = eigenvals.transpose(2,0,1)
    eigenvectors = eigenvectors.transpose(2,3,0,1)
    return td_pop, eigenvals, eigenvectors


def solve_matrix_exponential_steady_state(matrix):
    """ This definition will solve the steady state solutions of a 4d matrix
       

       R. LeVeque, Finite Difference Methods for Ordinary and Par-
       tial Differential Equations: Steady-State and Time-Dependent
       Problems (Classics in Applied Mathematics Classics in Applied
       Mathemat), Society for Industrial and Applied Mathematics,
       Philadelphia, PA, USA, 2007.

<<<<<<< HEAD
=======
    In steady state only the smallest eigenval survives
    so find the smallest eigenval and the corresponding eigenvector 
    then solve for the populations with just that eigen value.
>>>>>>> edb329cd


    Args:
      :param matrix: The 4d matrix to be solved
      :type matrix: 4d matrix[x,y,temp,dens]

    Returns:
      This returns three arrays the steady state populations, eigenvals and eigenvectors

    """

    #becuase this is steady state the initial populations don't matter
    td_n0 = np.zeros(np.shape(matrix)[0]) 
    td_n0[0] = 1.
<<<<<<< HEAD

    #sort on the eigenval index to find the longest lived state
    #that will give the equilibrium populuations

    eigenvals, eigenvectors = np.linalg.eig(matrix.transpose(2,3,0,1))
    v0 = np.dot(np.linalg.inv(eigenvectors),td_n0)


    axis=2
    index = list(np.ix_(*[np.arange(i) for i in eigenvals.shape]))
    index[axis] = np.abs(eigenvals).argsort(axis)

    
    ev = eigenvectors.transpose(0,1,3,2)[index]#egienvectors sorted on eigenvals
    ss_pop = np.einsum('kl,klj->klj',v0[index][:,:,0],ev[:,:,0,:]).transpose(2,0,1)
=======
    #sort on the eigenval index to find the longest lived state
    #that will give the equilibrium populuations
    if(len(np.shape(matrix)) ==4):
        
        eigenvals, eigenvectors = np.linalg.eig(matrix.transpose(2,3,0,1))
        axis=2
    if(len(np.shape(matrix)) ==3):
        eigenvals, eigenvectors = np.linalg.eig(matrix.transpose(2,0,1))
        axis=1

        
    v0 = np.dot(np.linalg.inv(eigenvectors),td_n0)

    index = list(np.ix_(*[np.arange(i) for i in eigenvals.shape]))
    index[axis] = np.abs(eigenvals).argsort(axis)

    if(len(np.shape(matrix)) ==4):    
        ev = eigenvectors.transpose(0,1,3,2)[index]#egienvectors sorted on eigenvals
        ss_pop = np.einsum('kl,klj->klj',v0[index][:,:,0],ev[:,:,0,:]).transpose(2,0,1)
    if(len(np.shape(matrix)) ==3):
        ev = eigenvectors.transpose(0,2,1)[index]#egienvectors sorted on eigenvals
        ss_pop = np.einsum('k,kj->kj',v0[index][:,0],ev[:,0,:]).transpose(1,0)

>>>>>>> edb329cd
    return ss_pop, eigenvals, eigenvectors
    

def solve_matrix_exponential_source(matrix, td_n0, source, td_t):
    """This definition will solve a 4 dimensional matrix using the matrix expoentiaiation method
       when a source term is also included
       
       This is a slight modification to R. LeVeque 2007, see Johnson thesis


    Args:
      :param matrix: The 4d matrix to be solved
      :type matrix: 4d matrix x,y,temp,dens

      :param td_n0: The initial fractional populations
      :type td_n0: float array

      :param source: The source of particles into the different states.
      :type source: float array


      :param td_t: array of times for the solution
      :type metas: float array


    Returns:
      This returns three arrays the time dependent populations, eigenvals and eigenvectors

    """
    
    eigenvals,eigenvectors = np.linalg.eig(matrix.transpose(2,3,0,1))

    CC = np.dot(np.linalg.inv(eigenvectors),source)
    V0 = np.dot(np.linalg.inv(eigenvectors),td_n0)

    eig_zero_ind = np.where(eigenvals == 0)            
    eig_non_zero = np.delete(eigenvals, eig_zero_ind, axis=2)

    amplitude_non = np.delete(V0,eig_zero_ind,axis=2) + np.delete(CC,eig_zero_ind,axis=2)/eig_non_zero
    amplitude_zer = V0[:,:,eig_zero_ind[2]]
    
    v_non = amplitude_non[:,:,:,None]*np.exp(eig_non_zero[:,:,:,None]*td_t) - \
                               np.delete(CC,eig_zero_ind,axis=2)[:,:,:,None]/eig_non_zero[:,:,:,None]
    v_zer = CC[:,:,eig_zero_ind[2]][:,:,:,None]*td_t + amplitude_zer[:,:,:,None]
    v = np.insert(v_non,eig_zero_ind[2],v_zer,axis=2)
    td_pop = np.einsum('klij,kljt->itkl', eigenvectors,v)
    return td_pop, eigenvals,eigenvectors<|MERGE_RESOLUTION|>--- conflicted
+++ resolved
@@ -48,12 +48,10 @@
        Mathemat), Society for Industrial and Applied Mathematics,
        Philadelphia, PA, USA, 2007.
 
-<<<<<<< HEAD
-=======
     In steady state only the smallest eigenval survives
     so find the smallest eigenval and the corresponding eigenvector 
     then solve for the populations with just that eigen value.
->>>>>>> edb329cd
+
 
 
     Args:
@@ -68,23 +66,6 @@
     #becuase this is steady state the initial populations don't matter
     td_n0 = np.zeros(np.shape(matrix)[0]) 
     td_n0[0] = 1.
-<<<<<<< HEAD
-
-    #sort on the eigenval index to find the longest lived state
-    #that will give the equilibrium populuations
-
-    eigenvals, eigenvectors = np.linalg.eig(matrix.transpose(2,3,0,1))
-    v0 = np.dot(np.linalg.inv(eigenvectors),td_n0)
-
-
-    axis=2
-    index = list(np.ix_(*[np.arange(i) for i in eigenvals.shape]))
-    index[axis] = np.abs(eigenvals).argsort(axis)
-
-    
-    ev = eigenvectors.transpose(0,1,3,2)[index]#egienvectors sorted on eigenvals
-    ss_pop = np.einsum('kl,klj->klj',v0[index][:,:,0],ev[:,:,0,:]).transpose(2,0,1)
-=======
     #sort on the eigenval index to find the longest lived state
     #that will give the equilibrium populuations
     if(len(np.shape(matrix)) ==4):
@@ -108,7 +89,6 @@
         ev = eigenvectors.transpose(0,2,1)[index]#egienvectors sorted on eigenvals
         ss_pop = np.einsum('k,kj->kj',v0[index][:,0],ev[:,0,:]).transpose(1,0)
 
->>>>>>> edb329cd
     return ss_pop, eigenvals, eigenvectors
     
 
